--- conflicted
+++ resolved
@@ -169,12 +169,8 @@
     mi_sim = load_maud_input_from_toml(TOML_PATH)
     input_data_sim = get_input_data(mi_sim, **ODE_CONFIG)
     with open(TRUE_PARAM_PATH, "r") as f:
-<<<<<<< HEAD
         true_values_in = json.load(f)
     true_values = enrich_true_values(true_values_in, input_data_sim)
-=======
-        true_values = json.load(f)
->>>>>>> 37a9e884
 
     print("Simulating...")
     sim = model.sample(data=input_data_sim, inits=true_values, **SIM_CONFIG)
@@ -185,11 +181,7 @@
     jsondump("input_data.json", input_data_fit)
 
     print("Fitting...")
-<<<<<<< HEAD
     model.sample(data=input_data_fit, inits=true_values, **FIT_CONFIG)
-=======
-    # model.sample(data=input_data_fit, inits=true_values, **FIT_CONFIG)
->>>>>>> 37a9e884
 
     print("Analysing results...")
     with open(TRUE_PARAM_PATH, "r") as f:
