--- conflicted
+++ resolved
@@ -22,8 +22,4 @@
 from setuptools import setup
 
 
-<<<<<<< HEAD
-# All other arguments are defined in `setup.cfg`.
-=======
->>>>>>> 6a7ed315
 setup()