[experiment_info]
MEASUREMENT_SCALE = 0.05  # metabolite measurement accuracy (log scale)
<<<<<<< HEAD
FLUX_MEASUREMENT_SCALE = 0.05 # flux measurment accuracy
=======
>>>>>>> f29bc0a9
STEADY_STATE_TIME = 30  # when is it safe to assume steady state?

[known_reals]
NA = 6.02214e+20
sum_AXP = 6.02
sum_NAD = 1.59
sum_UXP = 1.39784619487425
volume = 5e-15
ENO1 = 0.686371954155832
ENO2 = 1.97444629317817
FBA1 = 1.33839465704882
GPM1 = 0.73000029889707
PGK1 = 0.257656912658955
TDH1 = 0.350864642801396
TDH2 = 0.0
TDH3 = 4.20440474648547
TPI1 = 0.294357819645508
<<<<<<< HEAD
influx_fbp = 0.5
=======
influx_fbp = 1.88735  # From Smallbone
PEP_const = 6.17791  # set to a value such that PEP_const * [PEP_final] = 3.7747
>>>>>>> f29bc0a9
NAD = 1.41142  # From Smallbone
NADH = 0.1785794942  # From Smallbone
ATP = 3.95146  # From Smallbone
ADP = 1.72835  # From Smallbone
temperature = 298.15
gas_constant = 8.314e-3 # units kJ/mol.K

[[ode_metabolites]]
'name' = 'BPG'
'initial_value' = 0.000736873499865602

[[ode_metabolites]]
'name' = 'DHAP'
'initial_value' = 1.1613768527467
'measured_value' = 1.162

[[ode_metabolites]]
'name' = 'F16bP'
'initial_value' = 4.58321859006931
'measured_value' = 4.583

[[ode_metabolites]]
'name' = 'GAP'
'initial_value' = 0.315891028770503

[[ode_metabolites]]
'name' = 'P2G'
'initial_value' = 0.0677379081099344
'measured_value' = 0.538

[[ode_metabolites]]
'name' = 'P3G'
'initial_value' = 0.469825011134444

[[ode_metabolites]]
'name' = 'PEP'
'initial_value' = 0.610005413358042
'measured_value' = 0.611

[[reactions]]
'name' = 'Influx'
'mechanism' = 'Fixed_Exchange'


[[reactions]]
'name' = 'ENO1'
'mechanism' = 'uniuni'

[[reactions]]
'name' = 'ENO2'
'mechanism' = 'uniuni'

[[reactions]]
'name' = 'FBA'
'mechanism' = 'ordered_unibi'

[[reactions]]
'name' = 'GPM'
'mechanism' = 'uniuni'

[[reactions]]
'name' = 'PGK'
'mechanism' = 'ordered_bibi'

[[reactions]]
'name' = 'TDH1'
'mechanism' = 'ordered_bibi'

[[reactions]]
'name' = 'TDH2'
'mechanism' = 'ordered_bibi'

[[reactions]]
'name' = 'TDH3'
'mechanism' = 'ordered_bibi'

[[reactions]]
'name' = 'TPI'
'mechanism' = 'uniuni'

[[reactions]]
'name' = 'PEP_outflux'
'mechanism' = 'irr_mass_action'
'measured_value' = 1

[[thermodynamic_parameters]]
'name' = 'delta_g'
'reaction' = 'ENO'
'prior_location' = -4.1
'prior_scale' = 0.6

[[thermodynamic_parameters]]
'name' = 'delta_g'
'reaction' = 'FBA'
'prior_location' = 17.9
'prior_scale' = 4.4

[[thermodynamic_parameters]]
'name' = 'delta_g'
'reaction' = 'GPM'
'prior_location' = 4.2
'prior_scale' = 0.7

[[thermodynamic_parameters]]
'name' = 'delta_g'
'reaction' = 'PGK'
'prior_location' = -18.6
'prior_scale' = 0.9

[[thermodynamic_parameters]]
'name' = 'delta_g'
'reaction' = 'TDH'
'prior_location' = 6.4
'prior_scale' = 0.8

[[thermodynamic_parameters]]
'name' = 'delta_g'
'reaction' = 'TPI'
'prior_location' = 5.5
'prior_scale' = 1.1
'notes' = 'in the direction of forming Glyceraldehyde 3-Phosphate'

[[kinetic_parameters]]
'name' = 'Kcat1'
'reaction' = 'ENO1'
'prior_location' = 7.1085
'prior_scale' = 1.8701

[[kinetic_parameters]]
'name' = 'Kcat2'
'reaction' = 'ENO1'
'prior_location' = 7.1085
'prior_scale' = 1.8701

[[kinetic_parameters]]
'name' = 'Ka'
'reaction' = 'ENO1'
'metabolite' = 'P2G'
'prior_location' = -3.11958908
'prior_scale' = 0.23933
'note' = 'Smallbone'

[[kinetic_parameters]]
'name' = 'Kcat1'
'reaction' = 'ENO2'
'prior_location' = 7.1085
'prior_scale' = 1.8701

[[kinetic_parameters]]
'name' = 'Kcat2'
'reaction' = 'ENO2'
'prior_location' = 7.1085
'prior_scale' = 1.8701

[[kinetic_parameters]]
'name' = 'Ka'
'reaction' = 'ENO2'
'metabolite' = 'P2G'
'prior_location' = -2.236398396
'prior_scale' = 0.23933
'note' = 'Smallbone'

[[kinetic_parameters]]
'name' = 'Kcat1'
'reaction' = 'FBA'
'prior_location' = 2.4862
'prior_scale' = 1.3904

[[kinetic_parameters]]
'name' = 'Kcat2'
'reaction' = 'FBA'
'prior_location' = 2.4862
'prior_scale' = 1.3904

[[kinetic_parameters]]
'name' = 'Kia'
'reaction' = 'FBA'
'metabolite' = 'f16bp'
'prior_location' = 0.9071
'prior_scale' = 1.7371

[[kinetic_parameters]]
'name' = 'Kiq'
'reaction' = 'FBA'
'metabolite' = 'DHAP'
'prior_location' = 0.9071
'prior_scale' = 1.7371

[[kinetic_parameters]]
'name' = 'Ka'
'reaction' = 'FBA'
'metabolite' = 'f16bp'
'prior_location' = -0.769987266
'prior_scale' = 0.239329051
'note' = 'Smallbone'

[[kinetic_parameters]]
'name' = 'Kp'
'reaction' = 'FBA'
'metabolite' = 'GAP'
'prior_location' = 0.902434821
'prior_scale' = 0.239329051
'note' = 'Smallbone'

[[kinetic_parameters]]
'name' = 'Kq'
'reaction' = 'FBA'
'metabolite' = 'DHAP'
'prior_location' = 0.720113264
'prior_scale' = 0.239329051
'note' = 'Smallbone'

[[kinetic_parameters]]
'name' = 'Kcat1'
'reaction' = 'GPM'
'prior_location' = 5.3921
'prior_scale' = 0.8777

[[kinetic_parameters]]
'name' = 'Kcat2'
'reaction' = 'GPM'
'prior_location' = 5.3921
'prior_scale' = 0.8777

[[kinetic_parameters]]
'name' = 'Ka'
'reaction' = 'GPM'
'metabolite' = 'P3G'
'prior_location' = 0.20928764
'prior_scale' = 0.239329051
'note' = 'Smallbone'

[[kinetic_parameters]]
'name' = 'Kcat1'
'reaction' = 'PGK'
'prior_location' = 6.001
'prior_scale' = 0.6735

[[kinetic_parameters]]
'name' = 'Kcat2'
'reaction' = 'PGK'
'prior_location' = 6.001
'prior_scale' = 0.6735

[[kinetic_parameters]]
'name' = 'Kia'
'reaction' = 'PGK'
'metabolite' = 'BPG'
'prior_location' = -0.9887
'prior_scale' = 1.7034

[[kinetic_parameters]]
'name' = 'Kib'
'reaction' = 'PGK'
'metabolite' = 'ADP'
'prior_location' = -0.9887
'prior_scale' = 1.7034

[[kinetic_parameters]]
'name' = 'Kiq'
'reaction' = 'PGK'
'metabolite' = 'ATP'
'prior_location' = -0.9887
'prior_scale' = 1.7034

[[kinetic_parameters]]
'name' = 'Ka'
'reaction' = 'PGK'
'metabolite' = 'BPG'
'prior_location' = -5.782176907
'prior_scale' = 0.239329051
'note' = 'Smallbone'

[[kinetic_parameters]]
'name' = 'Kb'
'reaction' = 'PGK'
'metabolite' = 'ADP'
'prior_location' = -1.582471829
'prior_scale' = 0.239329051
'note' = 'Smallbone'

[[kinetic_parameters]]
'name' = 'Kp'
'reaction' = 'PGK'
'metabolite' = 'P3G'
'prior_location' = 1.548665082
'prior_scale' = 0.239329051
'note' = 'Smallbone'

[[kinetic_parameters]]
'name' = 'Kq'
'reaction' = 'PGK'
'metabolite' = 'ATP'
'prior_location' = 0.715100722
'prior_scale' = 0.239329051
'note' = 'Smallbone'

[[kinetic_parameters]]
'name' = 'Kcat1'
'reaction' = 'TDH1'
'prior_location' = 3.3178
'prior_scale' = 1.4091

[[kinetic_parameters]]
'name' = 'Kcat2'
'reaction' = 'TDH1'
'prior_location' = 3.3178
'prior_scale' = 1.4091

[[kinetic_parameters]]
'name' = 'Kia'
'reaction' = 'TDH1'
'metabolite' = 'GAP'
'prior_location' = -0.5195
'prior_scale' = 1.5278

[[kinetic_parameters]]
'name' = 'Kib'
'reaction' = 'TDH1'
'metabolite' = 'NAD'
'prior_location' = -0.5195
'prior_scale' = 1.5278

[[kinetic_parameters]]
'name' = 'Kiq'
'reaction' = 'TDH1'
'metabolite' = 'NADH'
'prior_location' = -0.5195
'prior_scale' = 1.5278

[[kinetic_parameters]]
'name' = 'Ka'
'reaction' = 'TDH1'
'metabolite' = 'GAP'
'prior_location' = -0.676231433
'prior_scale' = 0.239329051
'note' = 'Smallbone'

[[kinetic_parameters]]
'name' = 'Kb'
'reaction' = 'TDH1'
'metabolite' = 'NAD'
'prior_location' = -2.380979525
'prior_scale' = 0.239329051
'note' = 'Smallbone'

[[kinetic_parameters]]
'name' = 'Kp'
'reaction' = 'TDH1'
'metabolite' = 'BPG'
'prior_location' = -4.59840681
'prior_scale' = 0.239329051
'note' = 'Smallbone'

[[kinetic_parameters]]
'name' = 'Kq'
'reaction' = 'TDH1'
'metabolite' = 'NADH'
'prior_location' = -2.786444633
'prior_scale' = 0.239329051
'note' = 'Smallbone'

[[kinetic_parameters]]
'name' = 'Kcat1'
'reaction' = 'TDH2'
'prior_location' = 0
'prior_scale' = 1
'note' = 'Unknown'

[[kinetic_parameters]]
'name' = 'Kcat2'
'reaction' = 'TDH2'
'prior_location' = 0
'prior_scale' = 1
'note' = 'Unknown'

[[kinetic_parameters]]
'name' = 'Kib'
'reaction' = 'TDH2'
'metabolite' = 'NAD'
'prior_location' = -0.5195
'prior_scale' = 1.5278

[[kinetic_parameters]]
'name' = 'Kiq'
'reaction' = 'TDH2'
'metabolite' = 'NADH'
'prior_location' = -0.5195
'prior_scale' = 1.5278

[[kinetic_parameters]]
'name' = 'Kia'
'reaction' = 'TDH2'
'metabolite' = 'GAP'
'prior_location' = -0.5195
'prior_scale' = 1.5278

[[kinetic_parameters]]
'name' = 'Ka'
'reaction' = 'TDH2'
'metabolite' = 'GAP'
'prior_location' = -0.234398681
'prior_scale' = 0.239329051
'note' = 'Smallbone'

[[kinetic_parameters]]
'name' = 'Kb'
'reaction' = 'TDH2'
'metabolite' = 'NAD'
'prior_location' = -2.380979525
'prior_scale' = 0.239329051
'note' = 'Smallbone'

[[kinetic_parameters]]
'name' = 'Kp'
'reaction' = 'TDH2'
'metabolite' = 'BPG'
'prior_location' = -4.59840681
'prior_scale' = 0.239329051
'note' = 'Smallbone'

[[kinetic_parameters]]
'name' = 'Kq'
'reaction' = 'TDH2'
'metabolite' = 'NADH'
'prior_location' = -2.786444633
'prior_scale' = 0.239329051
'note' = 'Smallbone'

[[kinetic_parameters]]
'name' = 'Kcat1'
'reaction' = 'TDH3'
'prior_location' = 2.5925
'prior_scale' = 1.42047

[[kinetic_parameters]]
'name' = 'Kcat2'
'reaction' = 'TDH3'
'prior_location' = 2.5925
'prior_scale' = 1.42047

[[kinetic_parameters]]
'name' = 'Kia'
'reaction' = 'TDH3'
'metabolite' = 'GAP'
'prior_location' = -0.5195
'prior_scale' = 1.5278

[[kinetic_parameters]]
'name' = 'Kib'
'reaction' = 'TDH3'
'metabolite' = 'NAD'
'prior_location' = -0.5195
'prior_scale' = 1.5278

[[kinetic_parameters]]
'name' = 'Kiq'
'reaction' = 'TDH3'
'metabolite' = 'NADH'
'prior_location' = -0.5195
'prior_scale' = 1.5278

[[kinetic_parameters]]
'name' = 'Ka'
'reaction' = 'TDH3'
'metabolite' = 'GAP'
'prior_location' = -0.833417016
'prior_scale' = 0.239329051
'note' = 'Smallbone'

[[kinetic_parameters]]
'name' = 'Kb'
'reaction' = 'TDH3'
'metabolite' = 'NAD'
'prior_location' = -2.380979525
'prior_scale' = 0.239329051
'note' = 'Smallbone'

[[kinetic_parameters]]
'name' = 'Kp'
'reaction' = 'TDH3'
'metabolite' = 'BPG'
'prior_location' = -0.068444101
'prior_scale' = 0.239329051
'note' = 'Smallbone'

[[kinetic_parameters]]
'name' = 'Kq'
'reaction' = 'TDH3'
'metabolite' = 'NADH'
'prior_location' = -2.786444633
'prior_scale' = 0.239329051
'note' = 'Smallbone'

[[kinetic_parameters]]
'name' = 'Kcat1'
'reaction' = 'TPI'
'prior_location' = 8.8231
'prior_scale' = 0.9772

[[kinetic_parameters]]
'name' = 'Kcat2'
'reaction' = 'TPI'
'prior_location' = 8.8231
'prior_scale' = 0.9772

[[kinetic_parameters]]
'name' = 'Ka'
'reaction' = 'TPI'
'metabolite' = 'DHAP'
'prior_location' = 1.891666177
'prior_scale' = 0.239329051
'note' = 'Smallbone'

[[kinetic_parameters]]
'name' = 'Vout'
'reaction' = 'outflux_pep'
'prior_location' = 0
'prior_scale' = 0.2
'note' = 'set to a value such that exp(V_out) * [PEP_final] = 1'<|MERGE_RESOLUTION|>--- conflicted
+++ resolved
@@ -1,9 +1,6 @@
 [experiment_info]
 MEASUREMENT_SCALE = 0.05  # metabolite measurement accuracy (log scale)
-<<<<<<< HEAD
 FLUX_MEASUREMENT_SCALE = 0.05 # flux measurment accuracy
-=======
->>>>>>> f29bc0a9
 STEADY_STATE_TIME = 30  # when is it safe to assume steady state?
 
 [known_reals]
@@ -21,12 +18,7 @@
 TDH2 = 0.0
 TDH3 = 4.20440474648547
 TPI1 = 0.294357819645508
-<<<<<<< HEAD
 influx_fbp = 0.5
-=======
-influx_fbp = 1.88735  # From Smallbone
-PEP_const = 6.17791  # set to a value such that PEP_const * [PEP_final] = 3.7747
->>>>>>> f29bc0a9
 NAD = 1.41142  # From Smallbone
 NADH = 0.1785794942  # From Smallbone
 ATP = 3.95146  # From Smallbone
