--- conflicted
+++ resolved
@@ -192,11 +192,7 @@
         enzyme_codes[er.enzyme_id] if isinstance(er, EnzymeReaction) else 0
         for er in edges
     ]
-<<<<<<< HEAD
-    edge_er_code = [
-=======
     edge_er_codes = [
->>>>>>> 9747fe63
         er_codes[er.id] if isinstance(er, EnzymeReaction) else 0 for er in edges
     ]
     edge_drain_code = [
@@ -387,11 +383,7 @@
         "ci_mic_ix": ci_mic_codes,
         "edge_type": edge_mechanism_code,
         "edge_to_enzyme": edge_enzyme_code,
-<<<<<<< HEAD
-        "edge_to_er": edge_er_code,
-=======
         "edge_to_er": edge_er_codes,
->>>>>>> 9747fe63
         "edge_to_tc": edge_tc_code,
         "edge_to_drain": edge_drain_code,
         "edge_to_reaction": edge_reaction_code,
