functions {
  vector unfix(vector free, vector fixed, array[] int ix_free, array[] int ix_fixed){
    int N_out = rows(free) + rows(fixed);
    vector[N_out] out;
    out[ix_free] = free;
    out[ix_fixed] = fixed;
    return out;
  }
  vector unz_1d(array[] vector mnsd, vector z) {
    /*
      Recover a real-valued vector from a 1xn vector z of z scores and a 2xn
      array mnsd of vectors consisting of the mean and standard deviation of
      each element.
    */
    return mnsd[1] + mnsd[2] .* z;
  }

  vector unz_log_1d(array[] vector mnsd, vector z) {
    /*
      Recover a positive-constrained vector from a 1xn vector z of z scores and
      a 2xn array mnsd of vectors consisting of the lognormal mean and standard
      deviation of each element.
    */
    return exp(mnsd[1] + mnsd[2] .* z);
  }

  array[] vector unz_2d(array[,] vector mnsd, array[] vector z) {
    /*
      Recover a mxn array of real-valued vectors from an mxn array z of vectors
      of z scores and a 2xmxn array mnsd of vectors consisting of mean and
      standard deviation arrays.
    */
    array[size(z)] vector[rows(z[1])] out;
    for (ex in 1 : size(z)) {
      out[ex] = unz_1d(mnsd[ : , ex], z[ex]);
    }
    return out;
  }

  array[] vector unz_log_2d(array[,] vector mnsd, array[] vector z) {
    /*
      Recover a mxn array of positive-constrained vectors from an mxn array z of
      vectors of z scores and a 2xmxn array mnsd of vectors consisting of
      lognormal mean and standard deviation arrays.
    */
    array[size(z)] vector[rows(z[1])] out;
    for (ex in 1 : size(z)) {
      out[ex] = unz_log_1d(mnsd[ : , ex], z[ex]);
    }
    return out;
  }

  vector get_dgr(matrix S, vector dgf, real temperature,
                 array[] int mic_to_met, vector water_stoichiometry,
                 vector trans_charge, real psi) {
    /*
        Calculate dgr standard from metabolite formation energies, assuming water's
        formation energy is known exactly.
    */
    real minus_RT = -0.008314 * temperature;
    real dgf_water = -150.9; // From http://equilibrator.weizmann.ac.il/metabolite?compoundId=C00001
    real F = 96.5; // Faraday constant kJ/mol/V
    vector[cols(S)] dgrs = S' * dgf[mic_to_met]
                           + water_stoichiometry * dgf_water
                           + trans_charge * psi * F;
    return dgrs;
  }

  vector get_keq(matrix S, vector dgf, real temperature,
                 array[] int mic_to_met, vector water_stoichiometry,
                 vector trans_charge, real psi) {
    /*
        Calculate keqs from metabolite formation energies, assuming water's
        formation energy is known exactly.
    */
    real minus_RT = -0.008314 * temperature;
    vector[cols(S)] dgrs = get_dgr(S, dgf, temperature, mic_to_met,
                                   water_stoichiometry, trans_charge, psi);
    return exp(dgrs / minus_RT);
  }

  int check_steady_state(vector Sv, vector conc, real abs_thresh,
                         real rel_thresh) {
    /* Relative and absolute check for steady state. */
    vector[rows(conc)] rel_thresh_per_conc = conc * rel_thresh;
    int relative_check_failed = max(abs(Sv) - rel_thresh_per_conc) > 0;
    int absolute_check_failed = max(abs(Sv)) > abs_thresh;
    if (relative_check_failed) {
      print("Sv ", Sv, " not within ", rel_thresh_per_conc, " of zero.");
    }
    if (absolute_check_failed) {
      print("Sv ", Sv, " not within ", abs_thresh, " of zero.");
    }
    return (relative_check_failed || absolute_check_failed) ? 0 : 1;
  }

  int measure_ragged(array[,] int bounds, int i) {
    return bounds[i, 2] - bounds[i, 1] + 1;
  }

  array[] int extract_ragged(array[] int ix_long, array[,] int bounds, int i) {
    /*
      Extract the ith element of a ragged array stored in 1d array long.

      Make sure that members bounds[i, 1] to bounds[i, 2] of long form the
      required element!

     */
    return ix_long[bounds[i, 1] : bounds[i, 2]];
  }

  vector get_saturation(vector conc, vector km, vector free_enzyme_ratio,
                        array[] int sub_km_ix_by_edge_long,
                        array[,] int sub_km_ix_by_edge_bounds,
                        array[] int sub_by_edge_long,
                        array[,] int sub_by_edge_bounds,
                        array[] int edge_type) {
    int N_edge = size(sub_by_edge_bounds);
    vector[N_edge] prod_conc_over_km;
    for (f in 1 : N_edge) {
      if (edge_type[f] == 3) {
        prod_conc_over_km[f] = 1;
        continue;
      }
      int N_sub = measure_ragged(sub_by_edge_bounds, f);
      array[N_sub] int sub_ix = extract_ragged(sub_by_edge_long,
                                               sub_by_edge_bounds, f);
      array[N_sub] int sub_km_ix = extract_ragged(sub_km_ix_by_edge_long,
                                                  sub_km_ix_by_edge_bounds,
                                                  f);
      prod_conc_over_km[f] = prod(conc[sub_ix] ./ km[sub_km_ix]);
    }
    return prod_conc_over_km .* free_enzyme_ratio;
  }

  vector get_free_enzyme_ratio(vector conc, matrix S, vector km, vector ki,
                               array[] int edge_type, array[] int ci_mic_ix,
                               array[] int sub_km_ix_by_edge_long,
                               array[,] int sub_km_ix_by_edge_bounds,
                               array[] int prod_km_ix_by_edge_long,
                               array[,] int prod_km_ix_by_edge_bounds,
                               array[] int sub_by_edge_long,
                               array[,] int sub_by_edge_bounds,
                               array[] int prod_by_edge_long,
                               array[,] int prod_by_edge_bounds,
                               array[] int ci_ix_long,
                               array[,] int ci_ix_bounds) {
    /* Find the proportion of enzyme that is free, for each edge. */
    int N_edge = cols(S);
    vector[N_edge] denom;
    for (f in 1 : N_edge) {
      if (edge_type[f] == 3) {
        // drain
        denom[f] = 1;
        continue;
      }
      int N_sub = measure_ragged(sub_by_edge_bounds, f);
      int N_prod = measure_ragged(prod_by_edge_bounds, f);
      int N_ci = measure_ragged(ci_ix_bounds, f);
      array[N_sub] int sub_ix = extract_ragged(sub_by_edge_long,
                                               sub_by_edge_bounds, f);
      array[N_sub] int sub_km_ix = extract_ragged(sub_km_ix_by_edge_long,
                                                  sub_km_ix_by_edge_bounds,
                                                  f);
      array[N_prod] int prod_ix = extract_ragged(prod_by_edge_long,
                                                 prod_by_edge_bounds, f);
      vector[N_sub] sub_over_km = conc[sub_ix] ./ km[sub_km_ix];
      denom[f] = prod((rep_vector(1, N_sub) + sub_over_km)
                      ^ abs(S[sub_ix, f]));
      if (edge_type[f] == 1) {
        // reversible michaelis menten
        array[N_prod] int prod_km_ix = extract_ragged(prod_km_ix_by_edge_long,
                                                      prod_km_ix_by_edge_bounds,
                                                      f);
        vector[N_prod] prod_over_km = conc[prod_ix] ./ km[prod_km_ix];
        denom[f] += prod((rep_vector(1, N_prod) + prod_over_km)
                         ^ abs(S[prod_ix, f]))
                    - 1;
      }
      if (N_ci > 0) {
        array[N_ci] int ci_ix = extract_ragged(ci_ix_long, ci_ix_bounds, f);
        denom[f] += sum(conc[ci_mic_ix[ci_ix]] ./ ki[ci_ix]);
      }
    }
    return inv(denom);
  }

  vector get_reversibility(vector dgr, real temperature, matrix S,
                           vector conc, array[] int edge_type) {
    real RT = 0.008314 * temperature;
    int N_edge = cols(S);
    vector[N_edge] reaction_quotient = S' * log(conc);
    vector[N_edge] out;
    for (f in 1 : N_edge) {
      if (edge_type[f] == 1) {
        // reversible michaelis menten
        out[f] = 1 - exp((dgr[f] + RT * reaction_quotient[f]) / RT);
      } else {
        out[f] = 1;
      }
    }
    return out;
  }

  vector get_allostery(vector conc, // one per mic
                       vector free_enzyme_ratio, // one per edge
                       vector tc, // one per allosteric enzyme
                       vector dc, // one per allostery
                       vector subunits,
                       // one per edge
                       array[] int allostery_ix_long,
                       // - long and bounds encode a ragged
                       array[,] int allostery_ix_bounds,
                       //   array with one entry per edge
                       array[] int allostery_type,
                       // one per allostery
                       array[] int allostery_mic,
                       // one per allostery
                       array[] int edge_to_tc // one per edge
                       ) {
    int N_edge = size(allostery_ix_bounds);
    vector[N_edge] out = rep_vector(1, N_edge);
    for (f in 1 : N_edge) {
      int N_allostery = measure_ragged(allostery_ix_bounds, f);
      if (N_allostery == 0) {
        continue;
      }
      real Q_num = 1;
      real Q_denom = 1;
      real tc_edge = tc[edge_to_tc[f]];
      for (allostery in extract_ragged(allostery_ix_long,
                                       allostery_ix_bounds, f)) {
        real conc_over_dc = conc[allostery_mic[allostery]] / dc[allostery];
        if (allostery_type[allostery] == 1) {
          // activation
          Q_denom += conc_over_dc;
        } else {
          // inhibition
          Q_num += conc_over_dc;
        }
      }
      out[f] = inv(1
                   + tc_edge
                     * (free_enzyme_ratio[f] * Q_num / Q_denom) ^ subunits[f]);
    }
    return out;
  }

  vector get_phosphorylation(vector kcat_pme, vector conc_pme,
                             array[] int phos_ix_long,
                             array[,] int phos_ix_bounds,
                             array[] int phos_type, array[] int phos_pme,
                             vector subunits) {
    int N_edge = size(phos_ix_bounds);
    vector[N_edge] out = rep_vector(1, N_edge);
    for (f in 1 : N_edge) {
      int N_phos = measure_ragged(phos_ix_bounds, f);
      if (N_phos == 0) {
        continue;
      }
      real alpha = 0;
      real beta = 0;
      for (phos in extract_ragged(phos_ix_long, phos_ix_bounds, f)) {
        real kcat_times_conc = kcat_pme[phos_pme[phos]]
                               * conc_pme[phos_pme[phos]];
        if (phos_type[phos] == 2) {
          // inhibition
          alpha += kcat_times_conc;
        } else {
          beta += kcat_times_conc;
        }
      }
      out[f] = (beta / (alpha + beta)) ^ subunits[f];
    }
    return out;
  }

  vector get_drain_by_edge(vector drain, vector conc,
                           array[] int edge_to_drain,
                           array[] int sub_by_edge_long,
                           array[,] int sub_by_edge_bounds,
                           array[] int edge_type,
                           real drain_small_conc_corrector) {
    int N_edge = size(edge_type);
    vector[N_edge] out = rep_vector(1, N_edge);
    for (f in 1 : N_edge) {
      if (edge_type[f] == 3) {
        int N_sub = measure_ragged(sub_by_edge_bounds, f);
        array[N_sub] int subs = extract_ragged(sub_by_edge_long,
                                               sub_by_edge_bounds, f);
        out[f] = drain[edge_to_drain[f]]
                 * prod(conc[subs]
                        ./ (conc[subs] + drain_small_conc_corrector));
      }
    }
    return out;
  }

  vector get_vmax_by_edge(vector enzyme, vector kcat,
                          array[] int edge_to_enzyme, array[] int edge_to_er, array[] int edge_type) {
    int N_edge = size(edge_to_enzyme);
    vector[N_edge] out = rep_vector(1, N_edge);
    for (f in 1 : N_edge) {
      if (edge_type[f] != 3) {
        out[f] = enzyme[edge_to_enzyme[f]] * kcat[edge_to_er[f]];
      }
    }
    return out;
  }

  vector get_edge_flux(vector conc, vector enzyme, vector dgr, vector kcat,
                       vector km, vector ki, vector tc, vector dc,
                       vector kcat_pme, vector conc_pme, vector drain,
                       real temperature, real drain_small_conc_corrector,
                       matrix S, vector subunits, array[] int edge_type,
                       array[] int edge_to_enzyme, array[] int edge_to_er, array[] int edge_to_drain,
                       array[] int ci_mic_ix,
                       array[] int sub_km_ix_by_edge_long,
                       array[,] int sub_km_ix_by_edge_bounds,
                       array[] int prod_km_ix_by_edge_long,
                       array[,] int prod_km_ix_by_edge_bounds,
                       array[] int sub_by_edge_long,
                       array[,] int sub_by_edge_bounds,
                       array[] int prod_by_edge_long,
                       array[,] int prod_by_edge_bounds,
                       array[] int ci_ix_long, array[,] int ci_ix_bounds,
                       array[] int allostery_ix_long,
                       array[,] int allostery_ix_bounds,
                       array[] int allostery_type, array[] int allostery_mic,
                       array[] int edge_to_tc, array[] int phos_ix_long,
                       array[,] int phos_ix_bounds,
                       array[] int phosphorylation_type,
                       array[] int phosphorylation_pme) {
    int N_edge = cols(S);
<<<<<<< HEAD
    vector[N_edge] vmax = get_vmax_by_edge(enzyme, kcat, edge_to_enzyme, edge_to_er,
=======
    vector[N_edge] vmax = get_vmax_by_edge(enzyme, kcat, edge_to_enzyme,
                                           edge_to_er,
>>>>>>> 9747fe63
                                           edge_type);
    vector[N_edge] reversibility = get_reversibility(dgr, temperature, S,
                                                     conc, edge_type);
    vector[N_edge] free_enzyme_ratio = get_free_enzyme_ratio(conc, S, km, ki,
                                                             edge_type,
                                                             ci_mic_ix,
                                                             sub_km_ix_by_edge_long,
                                                             sub_km_ix_by_edge_bounds,
                                                             prod_km_ix_by_edge_long,
                                                             prod_km_ix_by_edge_bounds,
                                                             sub_by_edge_long,
                                                             sub_by_edge_bounds,
                                                             prod_by_edge_long,
                                                             prod_by_edge_bounds,
                                                             ci_ix_long,
                                                             ci_ix_bounds);
    vector[N_edge] saturation = get_saturation(conc, km, free_enzyme_ratio,
                                               sub_km_ix_by_edge_long,
                                               sub_km_ix_by_edge_bounds,
                                               sub_by_edge_long,
                                               sub_by_edge_bounds, edge_type);
    vector[N_edge] allostery = get_allostery(conc, free_enzyme_ratio, tc, dc,
                                             subunits, allostery_ix_long,
                                             allostery_ix_bounds,
                                             allostery_type, allostery_mic,
                                             edge_to_tc);
    vector[N_edge] phosphorylation = get_phosphorylation(kcat_pme, conc_pme,
                                                         phos_ix_long,
                                                         phos_ix_bounds,
                                                         phosphorylation_type,
                                                         phosphorylation_pme,
                                                         subunits);
    vector[N_edge] drain_by_edge = get_drain_by_edge(drain, conc,
                                                     edge_to_drain,
                                                     sub_by_edge_long,
                                                     sub_by_edge_bounds,
                                                     edge_type,
                                                     drain_small_conc_corrector);
    return vmax .* saturation .* reversibility .* allostery
           .* phosphorylation .* drain_by_edge;
  }

  vector dbalanced_dt(real time, vector current_independent, vector unbalanced,
                      vector conc_pool, array[] int independent_bal_ix, array[] int dependent_bal_ix,
                      array[] int unbalanced_ix,
                      vector enzyme, vector dgr, vector kcat, vector km,
                      vector ki, vector tc, vector dc, vector kcat_pme,
                      vector conc_pme, vector drain, real temperature,
                      real drain_small_conc_corrector, matrix S, matrix left_nullspace_independent,
                      vector subunits, array[] int edge_type,
                      array[] int edge_to_enzyme, array[] int edge_to_er, array[] int edge_to_drain,
                      array[] int ci_mic_ix,
                      array[] int sub_km_ix_by_edge_long,
                      array[,] int sub_km_ix_by_edge_bounds,
                      array[] int prod_km_ix_by_edge_long,
                      array[,] int prod_km_ix_by_edge_bounds,
                      array[] int sub_by_edge_long,
                      array[,] int sub_by_edge_bounds,
                      array[] int prod_by_edge_long,
                      array[,] int prod_by_edge_bounds,
                      array[] int ci_ix_long, array[,] int ci_ix_bounds,
                      array[] int allostery_ix_long,
                      array[,] int allostery_ix_bounds,
                      array[] int allostery_type, array[] int allostery_mic,
                      array[] int edge_to_tc,
                      array[] int phosphorylation_ix_long,
                      array[,] int phosphorylation_ix_bounds,
                      array[] int phosphorylation_type,
                      array[] int phosphorylation_pme) {
    vector[size(independent_bal_ix) + size(dependent_bal_ix)+ rows(unbalanced)] current_concentration;
    current_concentration[independent_bal_ix] = current_independent;
    current_concentration[dependent_bal_ix] = conc_pool - left_nullspace_independent * current_independent;
    current_concentration[unbalanced_ix] = unbalanced;
    vector[cols(S)] edge_flux = get_edge_flux(current_concentration, enzyme,
                                              dgr, kcat, km, ki, tc, dc,
                                              kcat_pme, conc_pme, drain,
                                              temperature,
                                              drain_small_conc_corrector, S,
                                              subunits, edge_type,
                                              edge_to_enzyme, edge_to_er, edge_to_drain,
                                              ci_mic_ix,
                                              sub_km_ix_by_edge_long,
                                              sub_km_ix_by_edge_bounds,
                                              prod_km_ix_by_edge_long,
                                              prod_km_ix_by_edge_bounds,
                                              sub_by_edge_long,
                                              sub_by_edge_bounds,
                                              prod_by_edge_long,
                                              prod_by_edge_bounds,
                                              ci_ix_long, ci_ix_bounds,
                                              allostery_ix_long,
                                              allostery_ix_bounds,
                                              allostery_type, allostery_mic,
                                              edge_to_tc,
                                              phosphorylation_ix_long,
                                              phosphorylation_ix_bounds,
                                              phosphorylation_type,
                                              phosphorylation_pme);
    return S[independent_bal_ix] * edge_flux;
  }
  complex_vector get_complex_edge_flux_enzyme(vector conc,
                                              complex_vector enzyme,
                                              vector dgr, vector kcat,
                                              vector km, vector ki,
                                              vector tc, vector dc,
                                              vector kcat_pme,
                                              vector conc_pme, vector drain,
                                              real temperature,
                                              real drain_small_conc_corrector,
                                              matrix S, vector subunits,
                                              array[] int edge_type,
                                              array[] int edge_to_enzyme,
                                              array[] int edge_to_er,
                                              array[] int edge_to_drain,
                                              array[] int ci_mic_ix,
                                              array[] int sub_km_ix_by_edge_long,
                                              array[,] int sub_km_ix_by_edge_bounds,
                                              array[] int prod_km_ix_by_edge_long,
                                              array[,] int prod_km_ix_by_edge_bounds,
                                              array[] int sub_by_edge_long,
                                              array[,] int sub_by_edge_bounds,
                                              array[] int prod_by_edge_long,
                                              array[,] int prod_by_edge_bounds,
                                              array[] int ci_ix_long,
                                              array[,] int ci_ix_bounds,
                                              array[] int allostery_ix_long,
                                              array[,] int allostery_ix_bounds,
                                              array[] int allostery_type,
                                              array[] int allostery_mic,
                                              array[] int edge_to_tc,
                                              array[] int phos_ix_long,
                                              array[,] int phos_ix_bounds,
                                              array[] int phosphorylation_type,
                                              array[] int phosphorylation_pme) {
    int N_edge = cols(S);
    complex_vector[N_edge] vmax = get_complex_vmax_by_edge(enzyme, kcat,
                                                           edge_to_enzyme,
                                                           edge_to_er,
                                                           edge_type);
    vector[N_edge] reversibility = get_reversibility(dgr, temperature, S,
                                                     conc, edge_type);
    vector[N_edge] free_enzyme_ratio = get_free_enzyme_ratio(conc, S, km, ki,
                                                             edge_type,
                                                             ci_mic_ix,
                                                             sub_km_ix_by_edge_long,
                                                             sub_km_ix_by_edge_bounds,
                                                             prod_km_ix_by_edge_long,
                                                             prod_km_ix_by_edge_bounds,
                                                             sub_by_edge_long,
                                                             sub_by_edge_bounds,
                                                             prod_by_edge_long,
                                                             prod_by_edge_bounds,
                                                             ci_ix_long,
                                                             ci_ix_bounds);
    vector[N_edge] saturation = get_saturation(conc, km, free_enzyme_ratio,
                                               sub_km_ix_by_edge_long,
                                               sub_km_ix_by_edge_bounds,
                                               sub_by_edge_long,
                                               sub_by_edge_bounds, edge_type);
    vector[N_edge] allostery = get_allostery(conc, free_enzyme_ratio, tc, dc,
                                             subunits, allostery_ix_long,
                                             allostery_ix_bounds,
                                             allostery_type, allostery_mic,
                                             edge_to_tc);
    vector[N_edge] phosphorylation = get_phosphorylation(kcat_pme, conc_pme,
                                                         phos_ix_long,
                                                         phos_ix_bounds,
                                                         phosphorylation_type,
                                                         phosphorylation_pme,
                                                         subunits);
    vector[N_edge] drain_by_edge = get_drain_by_edge(drain, conc,
                                                     edge_to_drain,
                                                     sub_by_edge_long,
                                                     sub_by_edge_bounds,
                                                     edge_type,
                                                     drain_small_conc_corrector);
    return vmax .* saturation .* reversibility .* allostery
           .* phosphorylation .* drain_by_edge;
  }

  complex_vector get_complex_vmax_by_edge(complex_vector enzyme, vector kcat,
<<<<<<< HEAD
                                          array[] int edge_to_enzyme, array[] int edge_to_er,
=======
                                          array[] int edge_to_enzyme,
                                          array[] int edge_to_er,
>>>>>>> 9747fe63
                                          array[] int edge_type) {
    int N_edge = size(edge_to_enzyme);
    complex_vector[N_edge] out = rep_vector(1, N_edge);
    for (f in 1 : N_edge) {
      if (edge_type[f] != 3) {
        out[f] = enzyme[edge_to_enzyme[f]] * kcat[edge_to_er[f]];
      }
    }
    return out;
  }
  vector get_flux_jacobian(complex_vector edge_flux,
                           complex complex_enzyme_step) {
    return get_imag(edge_flux) ./ get_imag(complex_enzyme_step);
  }
  matrix get_concentration_control_matrix(matrix S, matrix elasticity,
                                          array[] int independent_bal_ix,
                                          int N_edge, int N_independent) {
    matrix[N_independent, N_edge] independent_bal_S= S[independent_bal_ix,  : ];
    return -generalized_inverse(independent_bal_S * elasticity) * independent_bal_S;
  }
  matrix get_flux_control_matrix(matrix S, matrix elasticity,
                                 array[] int independent_bal_ix, int N_edge,
                                 int N_independent) {
    matrix[N_independent, N_edge] independent_bal_S= S[independent_bal_ix,  : ];
    matrix[N_edge, N_edge] I = identity_matrix(N_edge);
    return I
           - elasticity * generalized_inverse(independent_bal_S * elasticity)
             * independent_bal_S;
  }
  complex_vector get_complex_edge_flux_metabolite(complex_vector conc,
                                                  vector enzyme, vector dgr,
                                                  vector kcat, vector km,
                                                  vector ki, vector tc,
                                                  vector dc, vector kcat_pme,
                                                  vector conc_pme,
                                                  vector drain,
                                                  real temperature,
                                                  real drain_small_conc_corrector,
                                                  matrix S, vector subunits,
                                                  array[] int edge_type,
                                                  array[] int edge_to_enzyme,
                                                  array[] int edge_to_er,
                                                  array[] int edge_to_drain,
                                                  array[] int ci_mic_ix,
                                                  array[] int sub_km_ix_by_edge_long,
                                                  array[,] int sub_km_ix_by_edge_bounds,
                                                  array[] int prod_km_ix_by_edge_long,
                                                  array[,] int prod_km_ix_by_edge_bounds,
                                                  array[] int sub_by_edge_long,
                                                  array[,] int sub_by_edge_bounds,
                                                  array[] int prod_by_edge_long,
                                                  array[,] int prod_by_edge_bounds,
                                                  array[] int ci_ix_long,
                                                  array[,] int ci_ix_bounds,
                                                  array[] int allostery_ix_long,
                                                  array[,] int allostery_ix_bounds,
                                                  array[] int allostery_type,
                                                  array[] int allostery_mic,
                                                  array[] int edge_to_tc,
                                                  array[] int phos_ix_long,
                                                  array[,] int phos_ix_bounds,
                                                  array[] int phosphorylation_type,
                                                  array[] int phosphorylation_pme) {
    int N_edge = cols(S);
<<<<<<< HEAD
    vector[N_edge] vmax = get_vmax_by_edge(enzyme, kcat, edge_to_enzyme, edge_to_er,
=======
    vector[N_edge] vmax = get_vmax_by_edge(enzyme, kcat, edge_to_enzyme,edge_to_er,
>>>>>>> 9747fe63
                                           edge_type);
    complex_vector[N_edge] reversibility = get_reversibility_complex(dgr,
                                                                    temperature,
                                                                    S, conc,
                                                                    edge_type);
    complex_vector[N_edge] free_enzyme_ratio = get_free_enzyme_ratio_complex(conc,
                                                                    S, km,
                                                                    ki,
                                                                    edge_type,
                                                                    ci_mic_ix,
                                                                    sub_km_ix_by_edge_long,
                                                                    sub_km_ix_by_edge_bounds,
                                                                    prod_km_ix_by_edge_long,
                                                                    prod_km_ix_by_edge_bounds,
                                                                    sub_by_edge_long,
                                                                    sub_by_edge_bounds,
                                                                    prod_by_edge_long,
                                                                    prod_by_edge_bounds,
                                                                    ci_ix_long,
                                                                    ci_ix_bounds);
    complex_vector[N_edge] saturation = get_saturation_complex(conc, km,
                                                               free_enzyme_ratio,
                                                               sub_km_ix_by_edge_long,
                                                               sub_km_ix_by_edge_bounds,
                                                               sub_by_edge_long,
                                                               sub_by_edge_bounds,
                                                               edge_type);
    complex_vector[N_edge] allostery = get_allostery_complex(conc,
                                                             free_enzyme_ratio,
                                                             tc, dc,
                                                             subunits,
                                                             allostery_ix_long,
                                                             allostery_ix_bounds,
                                                             allostery_type,
                                                             allostery_mic,
                                                             edge_to_tc);
    complex_vector[N_edge] phosphorylation = get_phosphorylation(kcat_pme,
                                                                 conc_pme,
                                                                 phos_ix_long,
                                                                 phos_ix_bounds,
                                                                 phosphorylation_type,
                                                                 phosphorylation_pme,
                                                                 subunits);
    complex_vector[N_edge] drain_by_edge = get_drain_by_edge_complex(drain,
                                                                    conc,
                                                                    edge_to_drain,
                                                                    sub_by_edge_long,
                                                                    sub_by_edge_bounds,
                                                                    edge_type,
                                                                    drain_small_conc_corrector);
    return vmax .* saturation .* reversibility .* allostery
           .* phosphorylation .* drain_by_edge;
  }
  complex_vector get_allostery_complex(complex_vector conc,
                                       // one per mic
                                       complex_vector free_enzyme_ratio,
                                       // one per edge
                                       vector tc,
                                       // one per allosteric enzyme
                                       vector dc,
                                       // one per allostery
                                       vector subunits,
                                       // one per edge
                                       array[] int allostery_ix_long,
                                       // - long and bounds encode a ragged
                                       array[,] int allostery_ix_bounds,
                                       //   array with one entry per edge
                                       array[] int allostery_type,
                                       // one per allostery
                                       array[] int allostery_mic,
                                       // one per allostery
                                       array[] int edge_to_tc // one per edge
                                       ) {
    int N_edge = size(allostery_ix_bounds);
    complex_vector[N_edge] out = rep_vector(1, N_edge);
    for (f in 1 : N_edge) {
      int N_allostery = measure_ragged(allostery_ix_bounds, f);
      if (N_allostery == 0) {
        continue;
      }
      complex Q_num = 1;
      complex Q_denom = 1;
      real tc_edge = tc[edge_to_tc[f]];
      for (allostery in extract_ragged(allostery_ix_long,
                                       allostery_ix_bounds, f)) {
        complex conc_over_dc = conc[allostery_mic[allostery]] / dc[allostery];
        if (allostery_type[allostery] == 1) {
          // activation
          Q_denom += conc_over_dc;
        } else {
          // inhibition
          Q_num += conc_over_dc;
        }
      }
      out[f] = 1
               / (1
                  + tc_edge
                    * (free_enzyme_ratio[f] * Q_num / Q_denom) ^ subunits[f]);
    }
    return out;
  }

  complex_vector get_reversibility_complex(vector dgr, real temperature,
                                           matrix S, complex_vector conc,
                                           array[] int edge_type) {
    real RT = 0.008314 * temperature;
    int N_edge = cols(S);
    int N_mets = rows(S);
    complex_vector[N_mets] log_conc;
    complex_vector[N_edge] reaction_quotient;
    complex_vector[N_edge] out;
    for (met in 1 : N_mets) {
      log_conc[met] = log(conc[met]);
    }
    reaction_quotient = S' * log_conc;
    for (f in 1 : N_edge) {
      if (edge_type[f] == 1) {
        // reversible michaelis menten
        out[f] = 1 - exp((dgr[f] + RT * reaction_quotient[f]) / RT);
      } else {
        out[f] = 1;
      }
    }
    return out;
  }

  complex_vector get_free_enzyme_ratio_complex(complex_vector conc, matrix S,
                                               vector km, vector ki,
                                               array[] int edge_type,
                                               array[] int ci_mic_ix,
                                               array[] int sub_km_ix_by_edge_long,
                                               array[,] int sub_km_ix_by_edge_bounds,
                                               array[] int prod_km_ix_by_edge_long,
                                               array[,] int prod_km_ix_by_edge_bounds,
                                               array[] int sub_by_edge_long,
                                               array[,] int sub_by_edge_bounds,
                                               array[] int prod_by_edge_long,
                                               array[,] int prod_by_edge_bounds,
                                               array[] int ci_ix_long,
                                               array[,] int ci_ix_bounds) {
    /* Find the proportion of enzyme that is free, for each edge. */
    int N_edge = cols(S);
    complex_vector[N_edge] denom;
    for (f in 1 : N_edge) {
      if (edge_type[f] == 3) {
        // drain
        denom[f] = 1;
        continue;
      }
      int N_sub = measure_ragged(sub_by_edge_bounds, f);
      int N_prod = measure_ragged(prod_by_edge_bounds, f);
      int N_ci = measure_ragged(ci_ix_bounds, f);
      array[N_sub] int sub_ix = extract_ragged(sub_by_edge_long,
                                               sub_by_edge_bounds, f);
      array[N_sub] int sub_km_ix = extract_ragged(sub_km_ix_by_edge_long,
                                                  sub_km_ix_by_edge_bounds,
                                                  f);
      array[N_prod] int prod_ix = extract_ragged(prod_by_edge_long,
                                                 prod_by_edge_bounds, f);
      complex_vector[N_sub] sub_over_km = conc[sub_ix] ./ km[sub_km_ix];
      denom[f] = prod((rep_vector(1, N_sub) + sub_over_km)
                      ^ abs(S[sub_ix, f]));
      if (edge_type[f] == 1) {
        // reversible michaelis menten
        array[N_prod] int prod_km_ix = extract_ragged(prod_km_ix_by_edge_long,
                                                      prod_km_ix_by_edge_bounds,
                                                      f);
        complex_vector[N_prod] prod_over_km = conc[prod_ix] ./ km[prod_km_ix];
        denom[f] += prod((rep_vector(1, N_prod) + prod_over_km)
                         ^ abs(S[prod_ix, f]))
                    - 1;
      }
      if (N_ci > 0) {
        array[N_ci] int ci_ix = extract_ragged(ci_ix_long, ci_ix_bounds, f);
        denom[f] += sum(conc[ci_mic_ix[ci_ix]] ./ ki[ci_ix]);
      }
    }
    return 1 / denom;
  }

  complex_vector get_saturation_complex(complex_vector conc, vector km,
                                        complex_vector free_enzyme_ratio,
                                        array[] int sub_km_ix_by_edge_long,
                                        array[,] int sub_km_ix_by_edge_bounds,
                                        array[] int sub_by_edge_long,
                                        array[,] int sub_by_edge_bounds,
                                        array[] int edge_type) {
    int N_edge = size(sub_by_edge_bounds);
    complex_vector[N_edge] prod_conc_over_km;
    for (f in 1 : N_edge) {
      if (edge_type[f] == 3) {
        prod_conc_over_km[f] = 1;
        continue;
      }
      int N_sub = measure_ragged(sub_by_edge_bounds, f);
      array[N_sub] int sub_ix = extract_ragged(sub_by_edge_long,
                                               sub_by_edge_bounds, f);
      array[N_sub] int sub_km_ix = extract_ragged(sub_km_ix_by_edge_long,
                                                  sub_km_ix_by_edge_bounds,
                                                  f);
      prod_conc_over_km[f] = prod(conc[sub_ix] ./ km[sub_km_ix]);
    }
    return prod_conc_over_km .* free_enzyme_ratio;
  }

  complex_vector get_drain_by_edge_complex(vector drain, complex_vector conc,
                                           array[] int edge_to_drain,
                                           array[] int sub_by_edge_long,
                                           array[,] int sub_by_edge_bounds,
                                           array[] int edge_type,
                                           real drain_small_conc_corrector) {
    int N_edge = size(edge_type);
    complex_vector[N_edge] out = rep_vector(1, N_edge);
    for (f in 1 : N_edge) {
      if (edge_type[f] == 3) {
        int N_sub = measure_ragged(sub_by_edge_bounds, f);
        array[N_sub] int subs = extract_ragged(sub_by_edge_long,
                                               sub_by_edge_bounds, f);
        out[f] = drain[edge_to_drain[f]]
                 * prod(conc[subs]
                        ./ (conc[subs] + drain_small_conc_corrector));
      }
    }
    return out;
  }
/*
vector maud_ae_system(vector conc_ind,
                      data real rel_tol_ode, data real abs_tol_ode, data int max_num_steps_ode,
                      vector init_dc_ind_dt,
                      vector conc_unbalanced, vector pool, array[] int independent_bal_ix,
                      array[] int dependent_bal_ix,
                      array[] int balanced_mic_ix, array[] int unbalanced_mic_ix,
                      vector conc_enzyme, vector dgr, vector kcat, vector km,
                      vector ki, vector tc, vector dc, vector kcat_pme,
                      vector conc_pme, vector drain, real temperature,
                      real drain_small_conc_corrector, matrix S,
                      vector subunits, array[] int edge_type,
<<<<<<< HEAD
                      array[] int edge_to_enzyme, array[] into edge_to_er, array[] int edge_to_drain,
=======
                      array[] int edge_to_enzyme, array[] int edge_to_er, array[] int edge_to_drain,
>>>>>>> 9747fe63
                      array[] int ci_mic_ix,
                      array[] int sub_km_ix_by_edge_long,
                      array[,] int sub_km_ix_by_edge_bounds,
                      array[] int prod_km_ix_by_edge_long,
                      array[,] int prod_km_ix_by_edge_bounds,
                      array[] int sub_by_edge_long,
                      array[,] int sub_by_edge_bounds,
                      array[] int prod_by_edge_long,
                      array[,] int prod_by_edge_bounds,
                      array[] int ci_ix_long, array[,] int ci_ix_bounds,
                      array[] int allostery_ix_long,
                      array[,] int allostery_ix_bounds,
                      array[] int allostery_type, array[] int allostery_mic,
                      array[] int edge_to_tc,
                      array[] int phosphorylation_ix_long,
                      array[,] int phosphorylation_ix_bounds,
                      array[] int phosphorylation_type,
                      array[] int phosphorylation_pme){
                      \*
  Delaying implementation of AlgebraSolver + DAESolver until we can confirm
  DAE solver works independently. Concern with AlgebraSolver is that the independent
  concentrations may be chosen higher than the selected pool size. Potential solutions
  to overcome there are to sample the concentraitons as part of a simplex. Additionally
  we could always select the smallest concentration as independent so the solver is more
  unlikely to sample over the bound.
                      *\
  return conc - to_vector(dae_tol(dae_residual, conc, init_dc_ind_dt, 0, {1},
                          rel_tol_ode, abs_tol_ode, max_num_steps_ode,
                          conc_unbalanced,
                          pool,
                          independent_bal_ix,
                          dependent_bal_ix
                          balanced_mic_ix,
                          unbalanced_mic_ix,
                          conc_enzyme,
                          dgr, kcat, km, ki,
                          tc,
                          dc, kcat_pme,
                          conc_pme,
                          drain,
                          temperature,
                          drain_small_conc_corrector, S,
                          subunits, edge_type,
                          edge_to_enzyme, edge_to_er, edge_to_drain,
                          ci_mic_ix, sub_km_ix_by_edge_long,
                          sub_km_ix_by_edge_bounds,
                          prod_km_ix_by_edge_long,
                          prod_km_ix_by_edge_bounds,
                          sub_by_edge_long,
                          sub_by_edge_bounds,
                          prod_by_edge_long,
                          prod_by_edge_bounds, ci_ix_long,
                          ci_ix_bounds, allostery_ix_long,
                          allostery_ix_bounds,
                          allostery_type, allostery_mic,
                          edge_to_tc,
                          phosphorylation_ix_long,
                          phosphorylation_ix_bounds,
                          phosphorylation_type,
                          phosphorylation_pme)[1]);
}
*/

}<|MERGE_RESOLUTION|>--- conflicted
+++ resolved
@@ -332,13 +332,8 @@
                        array[] int phosphorylation_type,
                        array[] int phosphorylation_pme) {
     int N_edge = cols(S);
-<<<<<<< HEAD
-    vector[N_edge] vmax = get_vmax_by_edge(enzyme, kcat, edge_to_enzyme, edge_to_er,
-=======
     vector[N_edge] vmax = get_vmax_by_edge(enzyme, kcat, edge_to_enzyme,
-                                           edge_to_er,
->>>>>>> 9747fe63
-                                           edge_type);
+                                           edge_to_er, edge_type);
     vector[N_edge] reversibility = get_reversibility(dgr, temperature, S,
                                                      conc, edge_type);
     vector[N_edge] free_enzyme_ratio = get_free_enzyme_ratio(conc, S, km, ki,
@@ -519,12 +514,8 @@
   }
 
   complex_vector get_complex_vmax_by_edge(complex_vector enzyme, vector kcat,
-<<<<<<< HEAD
-                                          array[] int edge_to_enzyme, array[] int edge_to_er,
-=======
                                           array[] int edge_to_enzyme,
                                           array[] int edge_to_er,
->>>>>>> 9747fe63
                                           array[] int edge_type) {
     int N_edge = size(edge_to_enzyme);
     complex_vector[N_edge] out = rep_vector(1, N_edge);
@@ -589,11 +580,7 @@
                                                   array[] int phosphorylation_type,
                                                   array[] int phosphorylation_pme) {
     int N_edge = cols(S);
-<<<<<<< HEAD
     vector[N_edge] vmax = get_vmax_by_edge(enzyme, kcat, edge_to_enzyme, edge_to_er,
-=======
-    vector[N_edge] vmax = get_vmax_by_edge(enzyme, kcat, edge_to_enzyme,edge_to_er,
->>>>>>> 9747fe63
                                            edge_type);
     complex_vector[N_edge] reversibility = get_reversibility_complex(dgr,
                                                                     temperature,
@@ -831,11 +818,7 @@
                       vector conc_pme, vector drain, real temperature,
                       real drain_small_conc_corrector, matrix S,
                       vector subunits, array[] int edge_type,
-<<<<<<< HEAD
-                      array[] int edge_to_enzyme, array[] into edge_to_er, array[] int edge_to_drain,
-=======
                       array[] int edge_to_enzyme, array[] int edge_to_er, array[] int edge_to_drain,
->>>>>>> 9747fe63
                       array[] int ci_mic_ix,
                       array[] int sub_km_ix_by_edge_long,
                       array[,] int sub_km_ix_by_edge_bounds,
