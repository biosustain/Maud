"""Functions that are exposed to the command line interface live here."""

import click
import cmdstanpy
from enzymekat import sampling, simulation, sampling_CV
import os

SAMPLING_DEFAULTS = {
    'rel_tol': 1e-13,
    'abs_tol': 1e-12,
    'max_steps': int(1e9),
    'likelihood': 1,
    'n_samples': 150,
    'n_warmup': 100,
    'n_chains': 4,
    'n_cores': 4,
    'steady_state_time': 1000
}
RELATIVE_PATH_EXAMPLE = '../data/in/linear.toml'

def get_example_path(relative_path_example):
    here = os.path.dirname(os.path.abspath(__file__))
    return os.path.join(here, relative_path_example)

@click.group()
@click.help_option("--help", "-h")
def cli():
    """Main entry point for enzymeKAT's command line interface."""
pass


@cli.command()
@click.option('--rel_tol', default=SAMPLING_DEFAULTS['rel_tol'],
              help="ODE solver's relative tolerance parameter")
@click.option('--abs_tol', default=SAMPLING_DEFAULTS['abs_tol'],
              help="ODE solver's absolute tolerance parameter")
@click.option('--max_steps', default=SAMPLING_DEFAULTS['max_steps'],
              help="ODE solver's maximum steps parameter")
@click.option('--likelihood', default=SAMPLING_DEFAULTS['likelihood'],
              help="Whether (1) or not (0) to run the model in likelihood mode")
@click.option('--n_samples', default=SAMPLING_DEFAULTS['n_samples'],
              help="Number of post-warmup posterior samples")
@click.option('--n_warmup', default=SAMPLING_DEFAULTS['n_warmup'],
              help="Number of warmup samples")
@click.option('--n_chains', default=SAMPLING_DEFAULTS['n_chains'],
              help="Number of MCMC chains")
@click.option('--n_cores', default=SAMPLING_DEFAULTS['n_cores'],
              help="Number of chains to run in parallel")
@click.option('--steady_state_time', default=SAMPLING_DEFAULTS['steady_state_time'],
              help="Number of time units to simulate ODEs for")
@click.argument('data_path', type=click.Path(exists=True, dir_okay=False),
                default=get_example_path(RELATIVE_PATH_EXAMPLE))
def sample(data_path, **kwargs):
    """Sample from the model defined by the data at data_path."""
    stanfit = sampling.sample(data_path, **kwargs)
    print(stanfit.summary())


@cli.command()
@click.argument('data_path', type=click.Path(exists=True, dir_okay=False),
                default=get_example_path(RELATIVE_PATH_EXAMPLE))
@click.option('--steady_state_time', default=SAMPLING_DEFAULTS['steady_state_time'],
              help="Number of time units to simulate ODEs for")
@click.option('--rel_tol', default=SAMPLING_DEFAULTS['rel_tol'],
              help="ODE solver's relative tolerance parameter")
@click.option('--abs_tol', default=SAMPLING_DEFAULTS['abs_tol'],
              help="ODE solver's absolute tolerance parameter")
@click.option('--max_steps', default=SAMPLING_DEFAULTS['max_steps'],
              help="ODE solver's maximum steps parameter")
def simulate(data_path, **kwargs):
    """Simulate measurements given parameter values from data_path."""
    stanfit, simulations = simulation.simulate(data_path, **kwargs)
    print('\nSimulated flux measurements:\n',
          simulations['flux_measurements'].round(2))
    print('\nSimulated metabolite concentration measurements:\n',
<<<<<<< HEAD
          simulations['concentration_measurements'].round(2))
    print('\nSimulated metabolite fluxes (at steady state these are zero):\n',
          simulations['metabolite_fluxes'].round(2))

@cli.command()
@click.option('--rel_tol', default=SAMPLING_DEFAULTS['rel_tol'],
              help="ODE solver's relative tolerance parameter")
@click.option('--abs_tol', default=SAMPLING_DEFAULTS['abs_tol'],
              help="ODE solver's absolute tolerance parameter")
@click.option('--max_steps', default=SAMPLING_DEFAULTS['max_steps'],
              help="ODE solver's maximum steps parameter")
@click.option('--likelihood', default=SAMPLING_DEFAULTS['likelihood'],
              help="Whether (1) or not (0) to run the model in likelihood mode")
@click.option('--n_samples', default=SAMPLING_DEFAULTS['n_samples'],
              help="Number of post-warmup posterior samples")
@click.option('--n_warmup', default=SAMPLING_DEFAULTS['n_warmup'],
              help="Number of warmup samples")
@click.option('--n_chains', default=SAMPLING_DEFAULTS['n_chains'],
              help="Number of MCMC chains")
@click.option('--n_cores', default=SAMPLING_DEFAULTS['n_cores'],
              help="Number of chains to run in parallel")
@click.option('--steady_state_time', default=SAMPLING_DEFAULTS['steady_state_time'],
              help="Number of time units to simulate ODEs for")
@click.argument('data_path', type=click.Path(exists=True, dir_okay=False),
                default=get_example_path(RELATIVE_PATH_EXAMPLE))
def sample_CV(data_path, **kwargs):
    """Sample from the model defined by the data at data_path."""
    stanfit = sampling_CV.sample(data_path, **kwargs)
=======
          simulations['concentration_measurements'].round(2))
>>>>>>> 55e3e765
<|MERGE_RESOLUTION|>--- conflicted
+++ resolved
@@ -73,10 +73,10 @@
     print('\nSimulated flux measurements:\n',
           simulations['flux_measurements'].round(2))
     print('\nSimulated metabolite concentration measurements:\n',
-<<<<<<< HEAD
           simulations['concentration_measurements'].round(2))
     print('\nSimulated metabolite fluxes (at steady state these are zero):\n',
           simulations['metabolite_fluxes'].round(2))
+
 
 @cli.command()
 @click.option('--rel_tol', default=SAMPLING_DEFAULTS['rel_tol'],
@@ -101,7 +101,4 @@
                 default=get_example_path(RELATIVE_PATH_EXAMPLE))
 def sample_CV(data_path, **kwargs):
     """Sample from the model defined by the data at data_path."""
-    stanfit = sampling_CV.sample(data_path, **kwargs)
-=======
-          simulations['concentration_measurements'].round(2))
->>>>>>> 55e3e765
+    stanfit = sampling_CV.sample(data_path, **kwargs)