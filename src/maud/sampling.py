# Copyright (C) 2019 Novo Nordisk Foundation Center for Biosustainability,
# Technical University of Denmark.
#
# This program is free software: you can redistribute it and/or modify
# it under the terms of the GNU General Public License as published by
# the Free Software Foundation, either version 3 of the License, or
# (at your option) any later version.
#
# This program is distributed in the hope that it will be useful,
# but WITHOUT ANY WARRANTY; without even the implied warranty of
# MERCHANTABILITY or FITNESS FOR A PARTICULAR PURPOSE.  See the
# GNU General Public License for more details.
#
# You should have received a copy of the GNU General Public License
# along with this program.  If not, see <https://www.gnu.org/licenses/>.

"""Code for sampling from a posterior distribution."""

import os
from typing import Dict

import cmdstanpy
import pandas as pd

from maud import code_generation, io, utils
<<<<<<< HEAD
from maud.data_model import KineticModel
from scipy.linalg import null_space as null_space
=======
from maud.data_model import MaudInput
>>>>>>> 013a91e3


RELATIVE_PATHS = {
    "stan_includes": "stan_code",
    "autogen": "stan_code/autogen",
    "stan_records": "../../data/stan_records",
    "data_out": "../../data/out",
}


def get_full_stoichiometry(
    kinetic_model: KineticModel,
    enzyme_codes: Dict[str, int],
    metabolite_codes: Dict[str, int],
):
    """Get full stoichiometric matrix for each isoenzyme.

    :param kinetic_model: A Kinetic Model object
    :param enzyme_codes: the codified enzyme codes
    :param metabolite_codes: the codified metabolite codes
    """
    S = pd.DataFrame(index=enzyme_codes, columns=metabolite_codes)
    for _, rxn in kinetic_model.reactions.items():
        for enz_id, _ in rxn.enzymes.items():
            for met, stoic in rxn.stoichiometry.items():
                S.loc[enz_id, met] = stoic
    S.fillna(0, inplace=True)
    return S


def sample(
    data_path: str,
    f_tol: float,
    rel_tol: float,
    max_steps: int,
    likelihood: int,
    n_samples: int,
    n_warmup: int,
    n_chains: int,
    n_cores: int,
    time_step: float,
) -> cmdstanpy.StanFit:
    """Sample from a posterior distribution.

    :param data_path: A path to a toml file containing input data
    :param f_tol: Sets algebra solver's f_tol control parameter
    :param rel_tol: Sets algebra solver's rel_tol control parameter
    :param max_steps: Sets algebra solver's max_steps control parameter
    :param likelihood: Set to zero if you don't want the model to include information
    from experimental data.
    :param n_samples: Number of post-warmup samples
    :param n_warmup: Number of warmup samples
    :param n_chains: Number of MCMC chains to run
    :param n_cores: Number of cores to try and use
    :param time_step: Amount of time for the ode solver to simulate in order to compare
    initial state with evolved state
    """

    model_name = os.path.splitext(os.path.basename(data_path))[0]
    here = os.path.dirname(os.path.abspath(__file__))
    paths = {k: os.path.join(here, v) for k, v in RELATIVE_PATHS.items()}

    mi = io.load_maud_input_from_toml(data_path)

    input_data = get_input_data(mi, f_tol, rel_tol, max_steps, likelihood)
    input_file = os.path.join(paths["stan_records"], f"input_data_{model_name}.json")
    cmdstanpy.utils.jsondump(input_file, input_data)

    stan_file = os.path.join(paths["autogen"], f"inference_model_{model_name}.stan")
    stan_code = code_generation.create_stan_program(mi, "inference", time_step)
    no_exe_file = not os.path.exists(stan_file[:-5])
    change_in_stan_code = not utils.match_string_to_file(stan_code, stan_file)
    need_to_overwrite = no_exe_file or change_in_stan_code
    model = cmdstanpy.Model(stan_file=stan_file)
    model.compile(include_paths=[paths["stan_includes"]], overwrite=need_to_overwrite)

    return model.sample(
        data=input_file,
        cores=4,
        chains=n_chains,
        csv_basename=os.path.join(paths["data_out"], f"output_{model_name}.csv"),
        sampling_iters=n_samples,
        warmup_iters=n_warmup,
        max_treedepth=15,
        save_warmup=True,
    )


def get_input_data(
    mi: MaudInput, f_tol: float, rel_tol: float, max_steps: int, likelihood: int
) -> dict:
    """Put a MaudInput and some config numbers into a Stan-friendly dictionary.

    :param mi: a MaudInput object
    :param f_tol: Sets algebra solver's f_tol control parameter
    :param rel_tol: Sets algebra solver's rel_tol control parameter
    :param max_steps: Sets algebra solver's max_steps control parameter
    :param likelihood: Set to zero if you don't want the model to include information
    """
    prior_df = pd.DataFrame.from_records(
        [
            [p.id, p.experiment_id, p.target_id, p.location, p.scale, p.target_type]
            for p in mi.priors.values()
        ],
        columns=[
            "id",
            "experiment_id",
            "target_id",
            "location",
            "scale",
            "target_type",
        ],
    )
    metabolites = mi.kinetic_model.metabolites
    reactions = mi.kinetic_model.reactions
    enzymes = {k: v for r in reactions.values() for k, v in r.enzymes.items()}
    balanced_metabolites = {k: v for k, v in metabolites.items() if v.balanced}
    unbalanced_metabolites = {k: v for k, v in metabolites.items() if not v.balanced}
    unbalanced_metabolite_priors, kinetic_parameter_priors, enzyme_priors = (
        prior_df.loc[lambda df: df["target_type"] == target_type]
        for target_type in ["unbalanced_metabolite", "kinetic_parameter", "enzyme"]
    )
    prior_loc_unb, prior_loc_enzyme, prior_scale_unb, prior_scale_enzyme = (
        df.set_index(["target_id", "experiment_id"])[col].unstack()
        for col in ["location", "scale"]
        for df in [unbalanced_metabolite_priors, enzyme_priors]
    )
    metabolite_measurements, reaction_measurements = (
        pd.DataFrame(
            [
                [exp.id, meas.target_id, meas.value, meas.uncertainty]
                for exp in mi.experiments.values()
                for meas in exp.measurements[measurement_type].values()
            ],
            columns=["experiment_id", "target_id", "value", "uncertainty"],
        )
        for measurement_type in ["metabolite", "reaction"]
    )
    experiment_codes = utils.codify(mi.experiments.keys())
    reaction_codes = utils.codify(reactions.keys())
    metabolite_codes = utils.codify(metabolites.keys())
<<<<<<< HEAD
    full_stoic = get_full_stoichiometry(
        mi.kinetic_model, enzyme_codes, metabolite_codes
    )
    flux_nullspace = null_space(np.transpose(np.matrix(full_stoic)))

    if not flux_nullspace.any():
        wegschneider_mat = np.identity(len(enzyme_codes))
        stoichiometry_rank = len(enzyme_codes)
    else:
        wegschneider_mat = null_space(np.transpose(flux_nullspace))
        stoichiometry_rank = np.shape(wegschneider_mat)[1]

    input_data = {
=======
    return {
>>>>>>> 013a91e3
        "N_balanced": len(balanced_metabolites),
        "N_unbalanced": len(unbalanced_metabolites),
        "N_kinetic_parameters": len(kinetic_parameter_priors),
        "N_reaction": len(reactions),
        "N_enzyme": len(enzymes),
        "N_experiment": len(mi.experiments),
        "N_flux_measurement": len(reaction_measurements),
        "N_conc_measurement": len(metabolite_measurements),
        "stoichiometric_rank": stoichiometry_rank,
        "experiment_yconc": (
            metabolite_measurements["experiment_id"].map(experiment_codes).values
        ),
        "metabolite_yconc": (
            metabolite_measurements["target_id"].map(metabolite_codes).values
        ),
        "yconc": metabolite_measurements["value"].values,
        "sigma_conc": metabolite_measurements["uncertainty"].values,
        "experiment_yflux": (
            reaction_measurements["experiment_id"].map(experiment_codes).values
        ),
        "reaction_yflux": (
            reaction_measurements["target_id"].map(reaction_codes).values
        ),
        "yflux": reaction_measurements["value"].values,
        "sigma_flux": reaction_measurements["uncertainty"].values,
        "prior_loc_kinetic_parameters": kinetic_parameter_priors["location"].values,
        "prior_scale_kinetic_parameters": kinetic_parameter_priors["scale"].values,
        "prior_loc_unbalanced": prior_loc_unb.values,
        "prior_scale_unbalanced": prior_scale_unb.values,
        "prior_loc_enzyme": prior_loc_enzyme.values,
        "prior_scale_enzyme": prior_scale_enzyme.values,
        "balanced_guess": [1.0 for m in range(len(balanced_metabolites))],
        "ln_equilibrium_basis": wegschneider_mat,
        "rel_tol": rel_tol,
        "f_tol": f_tol,
        "max_steps": max_steps,
        "LIKELIHOOD": likelihood,
    }<|MERGE_RESOLUTION|>--- conflicted
+++ resolved
@@ -23,12 +23,8 @@
 import pandas as pd
 
 from maud import code_generation, io, utils
-<<<<<<< HEAD
 from maud.data_model import KineticModel
 from scipy.linalg import null_space as null_space
-=======
-from maud.data_model import MaudInput
->>>>>>> 013a91e3
 
 
 RELATIVE_PATHS = {
@@ -170,7 +166,6 @@
     experiment_codes = utils.codify(mi.experiments.keys())
     reaction_codes = utils.codify(reactions.keys())
     metabolite_codes = utils.codify(metabolites.keys())
-<<<<<<< HEAD
     full_stoic = get_full_stoichiometry(
         mi.kinetic_model, enzyme_codes, metabolite_codes
     )
@@ -183,10 +178,7 @@
         wegschneider_mat = null_space(np.transpose(flux_nullspace))
         stoichiometry_rank = np.shape(wegschneider_mat)[1]
 
-    input_data = {
-=======
     return {
->>>>>>> 013a91e3
         "N_balanced": len(balanced_metabolites),
         "N_unbalanced": len(unbalanced_metabolites),
         "N_kinetic_parameters": len(kinetic_parameter_priors),
