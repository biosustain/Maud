--- conflicted
+++ resolved
@@ -27,14 +27,10 @@
 from maud.data_model import KineticModel, MaudInput
 
 
-<<<<<<< HEAD
 RELATIVE_PATHS = {
     "stan_includes": "stan_code",
     "autogen": os.path.join("stan_code", "autogen"),
 }
-=======
-RELATIVE_PATHS = {"stan_includes": "stan_code", "autogen": "stan_code/autogen"}
->>>>>>> ac4ac9ae
 DEFAULT_PRIOR_LOC_UNBALANCED = 1
 DEFAULT_PRIOR_SCALE_UNBALANCED = 4
 DEFAULT_PRIOR_LOC_ENZYME = 0.1
